/*
 * Copyright (c) 2023-2024 "Neo4j,"
 * Neo4j Sweden AB [https://neo4j.com]
 *
 * This file is part of Neo4j.
 *
 * Licensed under the Apache License, Version 2.0 (the "License");
 * you may not use this file except in compliance with the License.
 * You may obtain a copy of the License at
 *
 *     https://www.apache.org/licenses/LICENSE-2.0
 *
 * Unless required by applicable law or agreed to in writing, software
 * distributed under the License is distributed on an "AS IS" BASIS,
 * WITHOUT WARRANTIES OR CONDITIONS OF ANY KIND, either express or implied.
 * See the License for the specific language governing permissions and
 * limitations under the License.
 */
package org.neo4j.jdbc;

import java.sql.SQLException;
import java.util.Arrays;
import java.util.Properties;
import java.util.concurrent.CompletableFuture;
import java.util.concurrent.CompletionStage;
import java.util.stream.Collectors;
import java.util.stream.Stream;

import org.junit.jupiter.api.BeforeEach;
import org.junit.jupiter.api.Test;
import org.junit.jupiter.params.ParameterizedTest;
import org.junit.jupiter.params.provider.Arguments;
import org.junit.jupiter.params.provider.MethodSource;
import org.junit.jupiter.params.provider.ValueSource;
import org.neo4j.jdbc.internal.bolt.AuthToken;
import org.neo4j.jdbc.internal.bolt.AuthTokens;
import org.neo4j.jdbc.internal.bolt.BoltConnection;
import org.neo4j.jdbc.internal.bolt.BoltConnectionProvider;
import org.neo4j.jdbc.internal.bolt.BoltServerAddress;

import static org.assertj.core.api.Assertions.assertThat;
import static org.assertj.core.api.Assertions.assertThatExceptionOfType;
import static org.assertj.core.api.Assertions.assertThatThrownBy;
import static org.mockito.ArgumentMatchers.any;
import static org.mockito.ArgumentMatchers.anyInt;
import static org.mockito.ArgumentMatchers.eq;
import static org.mockito.BDDMockito.given;
import static org.mockito.BDDMockito.then;
import static org.mockito.Mockito.mock;

class Neo4jDriverUrlParsingTests {

	private BoltConnectionProvider boltConnectionProvider;

	private static final int DEFAULT_BOLT_PORT = 7687;

	@BeforeEach
	void beforeEach() {
		this.boltConnectionProvider = mock();
		CompletionStage<BoltConnection> mockedFuture = mock();
		CompletableFuture<BoltConnection> boltConnectionCompletableFuture = mock();
		given(boltConnectionCompletableFuture.join()).willReturn(mock());
		given(mockedFuture.toCompletableFuture()).willReturn(boltConnectionCompletableFuture);
		given(this.boltConnectionProvider.connect(any(), any(), any(), any(), any(), any(), anyInt()))
			.willReturn(mockedFuture);
	}

	@ParameterizedTest
	@ValueSource(strings = { "jdbc:neo4j://host", "jdbc:neo4j://host:1000", "jdbc:neo4j://host:1000/database",
			"jdbc:neo4j://host/database", "jdbc:neo4j+s://host/database", "jdbc:neo4j+ssc://host/database" })
	void driverMustAcceptValidUrl(String url) throws SQLException {
		var driver = new Neo4jDriver(this.boltConnectionProvider);
		assertThat(driver.acceptsURL(url)).isTrue();
	}

	@ParameterizedTest
	@MethodSource("jdbcURLProvider")
	void driverMustConnectWithValidUrl(String url, String host, int port) throws SQLException {
		var driver = new Neo4jDriver(this.boltConnectionProvider);
		var props = new Properties();
		props.put("username", "test");
		props.put("password", "password");

		driver.connect(url, props);
		then(this.boltConnectionProvider).should()
			.connect(eq(new BoltServerAddress(host, port)), any(), any(), any(), any(), any(), anyInt());
	}

	@Test
	void driverMustPullDatabaseOutOfUrl() throws SQLException {
		var url = "jdbc:neo4j://host/database";

		var driver = new Neo4jDriver(this.boltConnectionProvider);
		var props = new Properties();
		props.put("username", "test");
		props.put("password", "password");

		driver.connect(url, props);
		then(this.boltConnectionProvider).should()
			.connect(eq(new BoltServerAddress("host", DEFAULT_BOLT_PORT)), any(), eq("database"), any(), any(), any(),
					anyInt());
	}

	@Test
	void driverMustPullDatabaseOutOfUrlEvenIfSpecifiedInProperties() throws SQLException {
		var url = "jdbc:neo4j://host/database";

		var driver = new Neo4jDriver(this.boltConnectionProvider);
		var props = new Properties();
		props.put("username", "test");
		props.put("password", "password");
		props.put("database", "ThisShouldBeOverriden");

		driver.connect(url, props);
		then(this.boltConnectionProvider).should()
			.connect(eq(new BoltServerAddress("host", DEFAULT_BOLT_PORT)), any(), eq("database"), any(), any(), any(),
					anyInt());
	}

	@Test
	void driverMustUseDatabaseInPropertiesIfUrlDatabaseIsBlank() throws SQLException {
		var url = "jdbc:neo4j://host";

		var driver = new Neo4jDriver(this.boltConnectionProvider);
		var props = new Properties();
		props.put("username", "test");
		props.put("password", "password");
		props.put("database", "database");

		driver.connect(url, props);
		then(this.boltConnectionProvider).should()
			.connect(eq(new BoltServerAddress("host", DEFAULT_BOLT_PORT)), any(), eq("database"), any(), any(), any(),
					anyInt());
	}

	@Test
	void driverMustUseNeo4jIfDatabaseIsUnspecifiedInPropertiesAndUrl() throws SQLException {
		var url = "jdbc:neo4j://host";

		var driver = new Neo4jDriver(this.boltConnectionProvider);
		var props = new Properties();
		props.put("username", "test");
		props.put("password", "password");

		driver.connect(url, props);
		then(this.boltConnectionProvider).should()
			.connect(eq(new BoltServerAddress("host", DEFAULT_BOLT_PORT)), any(), eq("neo4j"), any(), any(), any(),
					anyInt());
	}

	@ParameterizedTest
	@ValueSource(strings = { "jdbc:neo4j:ThisIsWrong://host", "jdbc:neo4j+all-turns-to-crap://host" })
	void driverMustThrowIfInvalidUrlPassed(String url) {
		var driver = new Neo4jDriver(this.boltConnectionProvider);
		var props = new Properties();
		props.put("username", "test");
		props.put("password", "password");

		assertThatExceptionOfType(SQLException.class).isThrownBy(() -> driver.connect(url, props));
	}

	@Test
	void driverMustThrowIfNoUrlPassed() {
		var driver = new Neo4jDriver(this.boltConnectionProvider);
		var props = new Properties();
		props.put("username", "test");
		props.put("password", "password");

		assertThatExceptionOfType(SQLException.class).isThrownBy(() -> driver.connect(null, props));
	}

	@Test
	void driverMustThrowIfNoUrlAndInfoPassed() {
		var driver = new Neo4jDriver(this.boltConnectionProvider);

		assertThatExceptionOfType(SQLException.class).isThrownBy(() -> driver.connect(null, null));
	}

	@Test
	void driverMustThrowIfNoInfoPassed() {
		var driver = new Neo4jDriver(this.boltConnectionProvider);

		assertThatExceptionOfType(SQLException.class).isThrownBy(() -> driver.connect("jdbc:neo4j://host", null));
	}

	@Test
	void driverMustParseUrlParamsWithJustHost() throws SQLException {
		var driver = new Neo4jDriver(this.boltConnectionProvider);

		Properties props = new Properties();
		props.put("username", "incorrectUser");
		props.put("password", "incorrectPassword");

		driver.connect("jdbc:neo4j://host?user=correctUser&password=correctPassword", props);

		var expectedAuthToken = AuthTokens.basic("correctUser", "correctPassword");

		then(this.boltConnectionProvider).should()
			.connect(eq(new BoltServerAddress("host", DEFAULT_BOLT_PORT)), any(), any(), eq(expectedAuthToken), any(),
					any(), anyInt());
	}

	@Test
	void driverMustParseUrlParamsWithHostAndPort() throws SQLException {
		var driver = new Neo4jDriver(this.boltConnectionProvider);

		Properties props = new Properties();
		props.put("username", "incorrectUser");
		props.put("password", "incorrectPassword");

		driver.connect("jdbc:neo4j://host:1000?user=correctUser&password=correctPassword", props);

		var expectedAuthToken = AuthTokens.basic("correctUser", "correctPassword");

		then(this.boltConnectionProvider).should()
			.connect(eq(new BoltServerAddress("host", 1000)), any(), any(), eq(expectedAuthToken), any(), any(),
					anyInt());
	}

	@Test
	void driverMustParseUrlParamsWithHostAndPortAndDatabase() throws SQLException {
		var driver = new Neo4jDriver(this.boltConnectionProvider);

		Properties props = new Properties();
		props.put("username", "incorrectUser");
		props.put("password", "incorrectPassword");

		driver.connect("jdbc:neo4j://host:1000/database?user=correctUser&password=correctPassword", props);

		var expectedAuthToken = AuthTokens.basic("correctUser", "correctPassword");

		then(this.boltConnectionProvider).should()
			.connect(eq(new BoltServerAddress("host", 1000)), any(), eq("database"), eq(expectedAuthToken), any(),
					any(), anyInt());
	}

	@Test
	void driverMustParseUrlParamsWithHostAndDatabase() throws SQLException {
		var driver = new Neo4jDriver(this.boltConnectionProvider);

		Properties props = new Properties();
		props.put("username", "incorrectUser");
		props.put("password", "incorrectPassword");

		driver.connect("jdbc:neo4j://host/database?user=correctUser&password=correctPassword", props);

		var expectedAuthToken = AuthTokens.basic("correctUser", "correctPassword");

		then(this.boltConnectionProvider).should()
			.connect(eq(new BoltServerAddress("host", DEFAULT_BOLT_PORT)), any(), eq("database"), eq(expectedAuthToken),
					any(), any(), anyInt());
	}

	@Test
	void driverMustUnescapeURL() throws SQLException {
		var driver = new Neo4jDriver(this.boltConnectionProvider);

		driver.connect("jdbc:neo4j://host?user=user%3D&password=%26pass%3D%20word%3F", new Properties());

		var expectedAuthToken = AuthTokens.basic("user=", "&pass= word?");

		then(this.boltConnectionProvider).should()
			.connect(eq(new BoltServerAddress("host", DEFAULT_BOLT_PORT)), any(), any(), eq(expectedAuthToken), any(),
					any(), anyInt());
	}

	@Test
	void driverMustUsePropsIfUrlParamsEmpty() throws SQLException {
		var driver = new Neo4jDriver(this.boltConnectionProvider);

		Properties props = new Properties();
		props.put("user", "correctUser");
		props.put("password", "correctPassword");

		driver.connect("jdbc:neo4j://host/database", props);

		var expectedAuthToken = AuthTokens.basic("correctUser", "correctPassword");

		then(this.boltConnectionProvider).should()
			.connect(eq(new BoltServerAddress("host", DEFAULT_BOLT_PORT)), any(), eq("database"), eq(expectedAuthToken),
					any(), any(), anyInt());
	}

	@Test
	void testMinimalGetPropertyInfo() throws SQLException {
		var driver = new Neo4jDriver(this.boltConnectionProvider);

		Properties props = new Properties();

		var infos = driver.getPropertyInfo("jdbc:neo4j://host:1234/customDb", props);

		for (var info : infos) {
			assertThat(info.description).isNotNull();

			switch (info.name) {
				case "host" -> assertThat(info.value).isEqualTo("host");
				case "port" -> assertThat(info.value).isEqualTo("1234");
				case "database" -> assertThat(info.value).isEqualTo("customDb");
				case "authScheme" -> assertThat(info.value).isEqualTo("basic");
				case "user" -> assertThat(info.value).isEqualTo("neo4j");
				case "password" -> assertThat(info.value).isEqualTo("password");
				case "authRealm" -> assertThat(info.value).isEqualTo("");
				case "agent" -> assertThat(info.value).isEqualTo("neo4j-jdbc/unknown");
				case "timeout" -> assertThat(info.value).isEqualTo("1000");
				case "enableSQLTranslation", "ssl", "s2c.alwaysEscapeNames", "s2c.prettyPrint" ->
					assertThat(info.value).isEqualTo("false");
				case "rewriteBatchedStatements" -> assertThat(info.value).isEqualTo("true");
				case "sslMode" -> assertThat(info.value).isEqualTo("disable");
				default -> assertThat(info.name).isIn("host", "port", "database", "authScheme", "user", "password",
						"authRealm", "agent", "timeout", "enableSQLTranslation", "ssl", "s2c.alwaysEscapeNames",
						"s2c.prettyPrint", "s2c.enableCache", "rewriteBatchedStatements", "sslMode",
						"cacheSQLTranslations");
			}
		}
	}

	@ParameterizedTest
	@ValueSource(booleans = { true, false })
	void shouldUnifyProperties(boolean value) throws SQLException {
		var driver = new Neo4jDriver(this.boltConnectionProvider);

		Properties props = new Properties();
		var infos = driver.getPropertyInfo("jdbc:neo4j://host:1234/customDb?cacheSQLTranslations=%s".formatted(value),
				props);

		var expected = String.valueOf(value);
		assertThat(infos).anyMatch(info -> "cacheSQLTranslations".equals(info.name) && expected.equals(info.value))
			.noneMatch(info -> "s2c.enableCache".equals(info.name));
	}

	@Test
	void testGetPropertyInfoPropertyOverrides() throws SQLException {
		var driver = new Neo4jDriver(this.boltConnectionProvider);

		Properties props = new Properties();
		props.put("user", "user1");
		props.put("authScheme", "basic");
		props.put("password", "user1Password");
		props.put("database", "customDb");
		props.put("authRealm", "myRealm");
		props.put("timeout", "2000");
		props.put("enableSQLTranslation", "true");
		props.put("rewriteBatchedStatements", "false");
		props.put("cacheSQLTranslations", "true");

		var infos = driver.getPropertyInfo("jdbc:neo4j://host:1234", props);

		for (var info : infos) {
			assertThat(info.description).isNotNull();

			switch (info.name) {
				case "host" -> assertThat(info.value).isEqualTo("host");
				case "port" -> assertThat(info.value).isEqualTo("1234");
				case "database" -> assertThat(info.value).isEqualTo("customDb");
				case "authScheme" -> assertThat(info.value).isEqualTo("basic");
				case "user" -> assertThat(info.value).isEqualTo("user1");
				case "password" -> assertThat(info.value).isEqualTo("user1Password");
				case "authRealm" -> assertThat(info.value).isEqualTo("myRealm");
				case "agent" -> assertThat(info.value).isEqualTo("neo4j-jdbc/unknown");
				case "timeout" -> assertThat(info.value).isEqualTo("2000");
				case "cacheSQLTranslations" -> assertThat(info.value).isEqualTo("true");
				case "ssl", "rewriteBatchedStatements", "s2c.alwaysEscapeNames", "s2c.prettyPrint" ->
					assertThat(info.value).isEqualTo("false");
				case "enableSQLTranslation" -> assertThat(info.value).isEqualTo("true");
				case "sslMode" -> assertThat(info.value).isEqualTo("disable");
				default -> assertThat(info.name).isIn("host", "port", "database", "authScheme", "user", "password",
						"agent", "authRealm", "timeout", "enableSQLTranslation", "ssl", "s2c.alwaysEscapeNames",
						"s2c.prettyPrint", "s2c.enableCache", "rewriteBatchedStatements", "sslMode");
			}
		}
	}

<<<<<<< HEAD
	@ParameterizedTest
	@MethodSource("authSchemeProvider")
	void testAuthSchemesInfo(Properties props) throws SQLException {
		var driver = new Neo4jDriver(this.boltConnectionProvider);

		var infos = driver.getPropertyInfo("jdbc:neo4j://host:1234", props);

		for (var info : infos) {
			var expected = props.getProperty(info.name);
			if (expected == null) {
				continue;
			}
			assertThat(info.value).isEqualTo(expected);
		}

		var infoNames = Arrays.stream(infos).map(info -> info.name).collect(Collectors.toSet());
		assertThat(infoNames).containsAll(props.stringPropertyNames());
	}

	@ParameterizedTest
	@MethodSource("authSchemeProvider")
	void driverMustParseUrlParamsWithHostAndPortAndDatabase(Properties props, AuthToken expectedAuthToken)
			throws SQLException {
		var driver = new Neo4jDriver(this.boltConnectionProvider);

		driver.connect("jdbc:neo4j://host:1000/database", props);

		then(this.boltConnectionProvider).should()
			.connect(any(), any(), any(), eq(expectedAuthToken), any(), any(), anyInt());
	}

	@Test
	void testUnknownAuthSchemeInfo() {
		var driver = new Neo4jDriver(this.boltConnectionProvider);

		var props = new Properties();
		props.put("authScheme", "foobar");

		assertThatThrownBy(() -> driver.getPropertyInfo("jdbc:neo4j://host:1234", props))
			.isInstanceOf(IllegalArgumentException.class)
			.hasMessageContaining("foobar is not a valid option for authScheme");
=======
	@Test
	void testWronglyTypePropertyIsIgnored() throws SQLException {
		var driver = new Neo4jDriver(this.boltConnectionProvider);

		Properties props = new Properties();
		props.put("user", 1);

		var infos = driver.getPropertyInfo("jdbc:neo4j://host:1234", props);
		for (var info : infos) {
			if (!info.name.equals("user")) {
				continue;
			}
			// invalid property type is being ignored - using default instead.
			assertThat(info.value).isEqualTo("neo4j");
		}

>>>>>>> 3f64f28e
	}

	private static Stream<Arguments> jdbcURLProvider() {
		return Stream.of(Arguments.of("jdbc:neo4j://host", "host", DEFAULT_BOLT_PORT),
				Arguments.of("jdbc:neo4j://host/neo4j", "host", DEFAULT_BOLT_PORT),
				Arguments.of("jdbc:neo4j://host:1000", "host", 1000),
				Arguments.of("jdbc:neo4j://host:1000/neo4j", "host", 1000));
	}

	private static Stream<Arguments> authSchemeProvider() {
		var propsNone = new Properties();
		propsNone.put("authScheme", "none");
		var tokenNone = AuthTokens.none();

		var propsBasic = new Properties();
		propsBasic.put("authScheme", "basic");
		propsBasic.put("user", "user1");
		propsBasic.put("password", "user1Password");
		propsBasic.put("authRealm", "user1Realm");
		var tokenBasic = AuthTokens.basic("user1", "user1Password", "user1Realm");

		var propsKerberos = new Properties();
		propsKerberos.put("authScheme", "kerberos");
		propsKerberos.put("password", "myTicket");
		var tokenKerberos = AuthTokens.kerberos("myTicket");

		var propsBearer = new Properties();
		propsBearer.put("authScheme", "bearer");
		propsBearer.put("password", "myToken");
		var tokenBearer = AuthTokens.bearer("myToken");

		return Stream.of(Arguments.of(propsBasic, tokenBasic), Arguments.of(propsNone, tokenNone),
				Arguments.of(propsKerberos, tokenKerberos), Arguments.of(propsBearer, tokenBearer));
	}

}<|MERGE_RESOLUTION|>--- conflicted
+++ resolved
@@ -370,49 +370,6 @@
 		}
 	}
 
-<<<<<<< HEAD
-	@ParameterizedTest
-	@MethodSource("authSchemeProvider")
-	void testAuthSchemesInfo(Properties props) throws SQLException {
-		var driver = new Neo4jDriver(this.boltConnectionProvider);
-
-		var infos = driver.getPropertyInfo("jdbc:neo4j://host:1234", props);
-
-		for (var info : infos) {
-			var expected = props.getProperty(info.name);
-			if (expected == null) {
-				continue;
-			}
-			assertThat(info.value).isEqualTo(expected);
-		}
-
-		var infoNames = Arrays.stream(infos).map(info -> info.name).collect(Collectors.toSet());
-		assertThat(infoNames).containsAll(props.stringPropertyNames());
-	}
-
-	@ParameterizedTest
-	@MethodSource("authSchemeProvider")
-	void driverMustParseUrlParamsWithHostAndPortAndDatabase(Properties props, AuthToken expectedAuthToken)
-			throws SQLException {
-		var driver = new Neo4jDriver(this.boltConnectionProvider);
-
-		driver.connect("jdbc:neo4j://host:1000/database", props);
-
-		then(this.boltConnectionProvider).should()
-			.connect(any(), any(), any(), eq(expectedAuthToken), any(), any(), anyInt());
-	}
-
-	@Test
-	void testUnknownAuthSchemeInfo() {
-		var driver = new Neo4jDriver(this.boltConnectionProvider);
-
-		var props = new Properties();
-		props.put("authScheme", "foobar");
-
-		assertThatThrownBy(() -> driver.getPropertyInfo("jdbc:neo4j://host:1234", props))
-			.isInstanceOf(IllegalArgumentException.class)
-			.hasMessageContaining("foobar is not a valid option for authScheme");
-=======
 	@Test
 	void testWronglyTypePropertyIsIgnored() throws SQLException {
 		var driver = new Neo4jDriver(this.boltConnectionProvider);
@@ -428,8 +385,49 @@
 			// invalid property type is being ignored - using default instead.
 			assertThat(info.value).isEqualTo("neo4j");
 		}
-
->>>>>>> 3f64f28e
+	}
+
+	@ParameterizedTest
+	@MethodSource("authSchemeProvider")
+	void testAuthSchemesInfo(Properties props) throws SQLException {
+		var driver = new Neo4jDriver(this.boltConnectionProvider);
+
+		var infos = driver.getPropertyInfo("jdbc:neo4j://host:1234", props);
+
+		for (var info : infos) {
+			var expected = props.getProperty(info.name);
+			if (expected == null) {
+				continue;
+			}
+			assertThat(info.value).isEqualTo(expected);
+		}
+
+		var infoNames = Arrays.stream(infos).map(info -> info.name).collect(Collectors.toSet());
+		assertThat(infoNames).containsAll(props.stringPropertyNames());
+	}
+
+	@ParameterizedTest
+	@MethodSource("authSchemeProvider")
+	void driverMustParseUrlParamsWithHostAndPortAndDatabase(Properties props, AuthToken expectedAuthToken)
+			throws SQLException {
+		var driver = new Neo4jDriver(this.boltConnectionProvider);
+
+		driver.connect("jdbc:neo4j://host:1000/database", props);
+
+		then(this.boltConnectionProvider).should()
+			.connect(any(), any(), any(), eq(expectedAuthToken), any(), any(), anyInt());
+	}
+
+	@Test
+	void testUnknownAuthSchemeInfo() {
+		var driver = new Neo4jDriver(this.boltConnectionProvider);
+
+		var props = new Properties();
+		props.put("authScheme", "foobar");
+
+		assertThatThrownBy(() -> driver.getPropertyInfo("jdbc:neo4j://host:1234", props))
+			.isInstanceOf(IllegalArgumentException.class)
+			.hasMessageContaining("foobar is not a valid option for authScheme");
 	}
 
 	private static Stream<Arguments> jdbcURLProvider() {
