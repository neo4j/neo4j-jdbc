--- conflicted
+++ resolved
@@ -44,12 +44,7 @@
 
 	@Test public void launchBenchmark() throws Exception {
 
-<<<<<<< HEAD
-		Class.forName("it.larusba.neo4j.jdbc.Driver");
 		Connection conn = DriverManager.getConnection("jdbc:bolt://localhost:7687?user=neo4j,password=test");
-=======
-		Connection conn = DriverManager.getConnection("jdbc:bolt://localhost:7687");
->>>>>>> 6a9f9aad
 		Statement stmt = conn.createStatement();
 		ResultSet rs = stmt.executeQuery("MATCH (n) RETURN n");
 		if (rs.next()) {
@@ -88,13 +83,9 @@
 	}
 
 	@State(Scope.Thread) public static class Data {
-<<<<<<< HEAD
 		@Setup public static void initialize() throws ClassNotFoundException, SQLException, IOException {
-			Class.forName("it.larusba.neo4j.jdbc.Driver");
 		}
 
-=======
->>>>>>> 6a9f9aad
 		public String query = "MATCH (n) RETURN n";
 	}
 
